<?xml version="1.0" encoding="utf-8"?>
<Project xmlns="http://schemas.microsoft.com/developer/msbuild/2003">
  <PropertyGroup>
    <ManagePackageVersionsCentrally>true</ManagePackageVersionsCentrally>
  </PropertyGroup>
  <ItemGroup>
    <PackageVersion Include="Ardalis.Specification" Version="8.0.0" />
    <PackageVersion Include="Ardalis.Specification.EntityFrameworkCore" Version="8.0.0" />
    <PackageVersion Include="Correlate.AspNetCore" Version="5.2.0" />
    <PackageVersion Include="Correlate.DependencyInjection" Version="5.2.0" />
    <PackageVersion Include="coverlet.collector" Version="6.0.0" />
    <PackageVersion Include="coverlet.msbuild" Version="6.0.0" />
    <PackageVersion Include="FastEndpoints" Version="5.21.2" />
    <PackageVersion Include="FastEndpoints.Swagger" Version="5.21.2" />
    <PackageVersion Include="FluentAssertions" Version="6.12.0" />
    <PackageVersion Include="FluentAssertions.Analyzers" Version="0.29.0" />
    <PackageVersion Include="FluentValidation" Version="11.9.0" />
    <PackageVersion Include="FluentValidation.DependencyInjectionExtensions" Version="11.9.0" />
    <PackageVersion Include="Fluxor.Blazor.Web.ReduxDevTools" Version="5.9.1" />
    <PackageVersion Include="Mapster" Version="7.4.0" />
    <PackageVersion Include="Mapster.DependencyInjection" Version="1.0.1" />
    <PackageVersion Include="MediatR" Version="12.2.0" />
    <PackageVersion Include="Microsoft.AspNetCore.Components.WebAssembly" Version="8.0.1" />
    <PackageVersion Include="Microsoft.AspNetCore.Components.WebAssembly.DevServer" Version="8.0.1" />
    <PackageVersion Include="Microsoft.AspNetCore.Components.WebAssembly.Server" Version="8.0.1" />
    <PackageVersion Include="Microsoft.AspNetCore.Diagnostics.EntityFrameworkCore" Version="8.0.1" />
    <PackageVersion Include="Microsoft.AspNetCore.Mvc.Testing" Version="8.0.1" />
    <PackageVersion Include="Microsoft.AspNetCore.OpenApi" Version="8.0.1" />
    <PackageVersion Include="Microsoft.AspNetCore.SignalR.Client" Version="8.0.1" />
    <PackageVersion Include="Microsoft.CodeAnalysis.NetAnalyzers" Version="8.0.0" />
    <PackageVersion Include="Microsoft.EntityFrameworkCore" Version="8.0.1" />
    <PackageVersion Include="Microsoft.EntityFrameworkCore.SqlServer" Version="8.0.1" />
    <PackageVersion Include="Microsoft.EntityFrameworkCore.Tools" Version="8.0.1" />
    <PackageVersion Include="Microsoft.Extensions.Configuration.Binder" Version="8.0.1" />
    <PackageVersion Include="Microsoft.Extensions.Diagnostics.HealthChecks.EntityFrameworkCore" Version="8.0.1" />
    <PackageVersion Include="Microsoft.Extensions.DependencyModel" Version="8.0.0" />
    <PackageVersion Include="Microsoft.Extensions.Hosting.Abstractions" Version="8.0.0" />
    <PackageVersion Include="Microsoft.Extensions.Http" Version="8.0.0" />
    <PackageVersion Include="Microsoft.NET.Test.Sdk" Version="17.8.0" />
    <PackageVersion Include="Microsoft.SourceLink.GitHub" Version="8.0.0" />
    <PackageVersion Include="MudBlazor" Version="6.12.0" />
    <PackageVersion Include="Respawn" Version="6.2.0" />
    <PackageVersion Include="Serilog" Version="3.1.1" />
    <PackageVersion Include="Serilog.AspNetCore" Version="8.0.0" />
    <PackageVersion Include="Serilog.AspNetCore.Ingestion" Version="1.0.0-dev-00032" />
    <PackageVersion Include="Serilog.Enrichers.Environment" Version="2.3.0" />
    <PackageVersion Include="Serilog.Enrichers.Process" Version="2.0.2" />
    <PackageVersion Include="Serilog.Enrichers.Thread" Version="3.1.0" />
    <PackageVersion Include="Serilog.Extensions.Logging" Version="8.0.0" />
    <PackageVersion Include="Serilog.Sinks.BrowserConsole" Version="2.0.0-dev-00057" />
    <PackageVersion Include="Serilog.Sinks.BrowserHttp" Version="1.0.0-dev-00032" />
    <PackageVersion Include="Serilog.Sinks.Console" Version="5.0.1" />
    <PackageVersion Include="Serilog.Sinks.Seq" Version="6.0.0" />
    <PackageVersion Include="Serilog.Sinks.Trace" Version="3.0.0" />
    <PackageVersion Include="SerilogAnalyzer" Version="0.15.0" />
    <PackageVersion Include="SerilogMetrics" Version="2.1.0" />
    <PackageVersion Include="StyleCop.Analyzers" Version="1.1.118" />
    <PackageVersion Include="Swashbuckle.AspNetCore" Version="6.5.0" />
    <PackageVersion Include="TestStack.BDDfy" Version="4.3.2" />
    <PackageVersion Include="xunit" Version="2.6.6" />
    <PackageVersion Include="xunit.analyzers" Version="1.10.0" />
<<<<<<< HEAD
    <PackageVersion Include="xunit.core" Version="2.6.4" />
=======
    <PackageVersion Include="xunit.core" Version="2.6.6" />
>>>>>>> 76087caf
    <PackageVersion Include="xunit.extensibility.core" Version="2.6.6" />
    <PackageVersion Include="xunit.runner.visualstudio" Version="2.5.6" />
  </ItemGroup>
</Project><|MERGE_RESOLUTION|>--- conflicted
+++ resolved
@@ -59,11 +59,7 @@
     <PackageVersion Include="TestStack.BDDfy" Version="4.3.2" />
     <PackageVersion Include="xunit" Version="2.6.6" />
     <PackageVersion Include="xunit.analyzers" Version="1.10.0" />
-<<<<<<< HEAD
-    <PackageVersion Include="xunit.core" Version="2.6.4" />
-=======
     <PackageVersion Include="xunit.core" Version="2.6.6" />
->>>>>>> 76087caf
     <PackageVersion Include="xunit.extensibility.core" Version="2.6.6" />
     <PackageVersion Include="xunit.runner.visualstudio" Version="2.5.6" />
   </ItemGroup>
