<?xml version="1.0" encoding="utf-8"?>
<Project xmlns="http://schemas.microsoft.com/developer/msbuild/2003">
  <PropertyGroup>
    <ManagePackageVersionsCentrally>true</ManagePackageVersionsCentrally>
  </PropertyGroup>
  <ItemGroup>
    <PackageVersion Include="Ardalis.Specification" Version="8.0.0" />
    <PackageVersion Include="Ardalis.Specification.EntityFrameworkCore" Version="8.0.0" />
    <PackageVersion Include="Correlate.AspNetCore" Version="5.2.0" />
    <PackageVersion Include="Correlate.DependencyInjection" Version="5.2.0" />
    <PackageVersion Include="coverlet.collector" Version="6.0.2" />
    <PackageVersion Include="coverlet.msbuild" Version="6.0.2" />
    <PackageVersion Include="FastEndpoints" Version="5.26.0" />
    <PackageVersion Include="FastEndpoints.Swagger" Version="5.26.0" />
    <PackageVersion Include="FluentAssertions" Version="6.12.0" />
    <PackageVersion Include="FluentAssertions.Analyzers" Version="0.30.0" />
    <PackageVersion Include="FluentValidation" Version="11.9.1" />
    <PackageVersion Include="FluentValidation.DependencyInjectionExtensions" Version="11.9.1" />
    <PackageVersion Include="Fluxor.Blazor.Web.ReduxDevTools" Version="5.9.1" />
    <PackageVersion Include="Mapster" Version="7.4.0" />
    <PackageVersion Include="Mapster.DependencyInjection" Version="1.0.1" />
    <PackageVersion Include="MediatR" Version="12.3.0" />
    <PackageVersion Include="Microsoft.AspNetCore.Components.WebAssembly" Version="8.0.5" />
    <PackageVersion Include="Microsoft.AspNetCore.Components.WebAssembly.DevServer" Version="8.0.2" />
    <PackageVersion Include="Microsoft.AspNetCore.Components.WebAssembly.Server" Version="8.0.6" />
    <PackageVersion Include="Microsoft.AspNetCore.Diagnostics.EntityFrameworkCore" Version="8.0.3" />
    <PackageVersion Include="Microsoft.AspNetCore.Mvc.Testing" Version="8.0.6" />
    <PackageVersion Include="Microsoft.AspNetCore.OpenApi" Version="8.0.5" />
    <PackageVersion Include="Microsoft.AspNetCore.SignalR.Client" Version="8.0.6" />
    <PackageVersion Include="Microsoft.CodeAnalysis.NetAnalyzers" Version="8.0.0" />
    <PackageVersion Include="Microsoft.EntityFrameworkCore" Version="8.0.6" />
    <PackageVersion Include="Microsoft.EntityFrameworkCore.SqlServer" Version="8.0.6" />
    <PackageVersion Include="Microsoft.EntityFrameworkCore.Tools" Version="8.0.6" />
    <PackageVersion Include="Microsoft.Extensions.Configuration.Binder" Version="8.0.1" />
    <PackageVersion Include="Microsoft.Extensions.Diagnostics.HealthChecks.EntityFrameworkCore" Version="8.0.1" />
    <PackageVersion Include="Microsoft.Extensions.DependencyModel" Version="8.0.0" />
    <PackageVersion Include="Microsoft.Extensions.Diagnostics.Testing" Version="8.5.0" />
    <PackageVersion Include="Microsoft.Extensions.Hosting.Abstractions" Version="8.0.0" />
    <PackageVersion Include="Microsoft.Extensions.Http" Version="8.0.0" />
    <PackageVersion Include="Microsoft.NET.Test.Sdk" Version="17.9.0" />
    <PackageVersion Include="Microsoft.SourceLink.GitHub" Version="8.0.0" />
<<<<<<< HEAD
    <PackageVersion Include="MudBlazor" Version="6.20.0" />
=======
    <PackageVersion Include="Moq" Version="4.20.70" />
    <PackageVersion Include="MudBlazor" Version="6.15.0" />
>>>>>>> 06424533
    <PackageVersion Include="Respawn" Version="6.2.1" />
    <PackageVersion Include="Serilog" Version="3.1.1" />
    <PackageVersion Include="Serilog.AspNetCore" Version="8.0.1" />
    <PackageVersion Include="Serilog.AspNetCore.Ingestion" Version="1.0.0-dev-00032" />
    <PackageVersion Include="Serilog.Enrichers.Environment" Version="2.3.0" />
    <PackageVersion Include="Serilog.Enrichers.Process" Version="2.0.2" />
    <PackageVersion Include="Serilog.Enrichers.Thread" Version="3.1.0" />
    <PackageVersion Include="Serilog.Extensions.Logging" Version="8.0.0" />
    <PackageVersion Include="Serilog.Sinks.BrowserConsole" Version="2.0.0-dev-00057" />
    <PackageVersion Include="Serilog.Sinks.BrowserHttp" Version="1.0.0-dev-00032" />
    <PackageVersion Include="Serilog.Sinks.Console" Version="5.0.1" />
    <PackageVersion Include="Serilog.Sinks.Seq" Version="6.0.0" />
    <PackageVersion Include="Serilog.Sinks.Trace" Version="3.0.0" />
    <PackageVersion Include="SerilogAnalyzer" Version="0.15.0" />
    <PackageVersion Include="SerilogMetrics" Version="2.1.0" />
    <PackageVersion Include="StyleCop.Analyzers" Version="1.1.118" />
    <PackageVersion Include="Swashbuckle.AspNetCore" Version="6.6.2" />
    <PackageVersion Include="TestStack.BDDfy" Version="4.3.2" />
    <PackageVersion Include="xunit" Version="2.8.1" />
    <PackageVersion Include="xunit.analyzers" Version="1.14.0" />
    <PackageVersion Include="xunit.core" Version="2.6.6" />
    <PackageVersion Include="xunit.extensibility.core" Version="2.8.1" />
    <PackageVersion Include="xunit.runner.visualstudio" Version="2.8.1" />
  </ItemGroup>
</Project><|MERGE_RESOLUTION|>--- conflicted
+++ resolved
@@ -39,12 +39,8 @@
     <PackageVersion Include="Microsoft.Extensions.Http" Version="8.0.0" />
     <PackageVersion Include="Microsoft.NET.Test.Sdk" Version="17.9.0" />
     <PackageVersion Include="Microsoft.SourceLink.GitHub" Version="8.0.0" />
-<<<<<<< HEAD
+    <PackageVersion Include="Moq" Version="4.20.70" />
     <PackageVersion Include="MudBlazor" Version="6.20.0" />
-=======
-    <PackageVersion Include="Moq" Version="4.20.70" />
-    <PackageVersion Include="MudBlazor" Version="6.15.0" />
->>>>>>> 06424533
     <PackageVersion Include="Respawn" Version="6.2.1" />
     <PackageVersion Include="Serilog" Version="3.1.1" />
     <PackageVersion Include="Serilog.AspNetCore" Version="8.0.1" />
