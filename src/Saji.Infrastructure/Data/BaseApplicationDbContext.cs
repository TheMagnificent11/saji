--- conflicted
+++ resolved
@@ -27,18 +27,8 @@
     /// <param name="options">
     /// Database context options
     /// </param>
-<<<<<<< HEAD
-    /// <param name="mediator">
-    /// Mediator
-    /// </param>
-    /// <param name="logger">
-    /// Logger
-    /// </param>
-    protected BaseApplicationDbContext(DbContextOptions<T> options, IMediator mediator, ILogger logger)
-=======
     /// <param name="domainEventDispatcher">Domain event dispatcher</param>
     protected BaseApplicationDbContext(DbContextOptions<T> options, DomainEventDispatcher<T> domainEventDispatcher)
->>>>>>> d0ea1ac1
         : base(options)
     {
         this.domainEventDispatcher = domainEventDispatcher;
