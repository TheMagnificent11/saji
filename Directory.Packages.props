--- conflicted
+++ resolved
@@ -17,13 +17,8 @@
     <PackageVersion Include="FluentValidation" Version="11.7.1" />
     <PackageVersion Include="FluentValidation.DependencyInjectionExtensions" Version="11.7.1" />
     <PackageVersion Include="Fluxor.Blazor.Web.ReduxDevTools" Version="5.9.1" />
-<<<<<<< HEAD
-    <PackageVersion Include="Mapster" Version="7.3.0" />
+    <PackageVersion Include="Mapster" Version="7.4.0" />
     <PackageVersion Include="Mapster.DependencyInjection" Version="1.0.1" />
-=======
-    <PackageVersion Include="Mapster" Version="7.4.0" />
-    <PackageVersion Include="Mapster.DependencyInjection" Version="1.0.0" />
->>>>>>> 4714c756
     <PackageVersion Include="MediatR" Version="12.1.1" />
     <PackageVersion Include="Microsoft.AspNetCore.Components.WebAssembly" Version="7.0.11" />
     <PackageVersion Include="Microsoft.AspNetCore.Components.WebAssembly.DevServer" Version="7.0.11" />
