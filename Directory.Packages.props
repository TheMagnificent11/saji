--- conflicted
+++ resolved
@@ -60,14 +60,8 @@
     <PackageVersion Include="TestStack.BDDfy" Version="4.3.2" />
     <PackageVersion Include="xunit" Version="2.6.4" />
     <PackageVersion Include="xunit.analyzers" Version="1.8.0" />
-<<<<<<< HEAD
-    <PackageVersion Include="xunit.core" Version="2.5.1" />
-    <PackageVersion Include="xunit.extensibility.core" Version="2.6.4" />
-    <PackageVersion Include="xunit.runner.visualstudio" Version="2.5.5" />
-=======
     <PackageVersion Include="xunit.core" Version="2.6.4" />
     <PackageVersion Include="xunit.extensibility.core" Version="2.6.4" />
     <PackageVersion Include="xunit.runner.visualstudio" Version="2.5.6" />
->>>>>>> 48bdc753
   </ItemGroup>
 </Project>