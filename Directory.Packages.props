<?xml version="1.0" encoding="utf-8"?>
<Project xmlns="http://schemas.microsoft.com/developer/msbuild/2003">
  <PropertyGroup>
    <ManagePackageVersionsCentrally>true</ManagePackageVersionsCentrally>
  </PropertyGroup>
  <ItemGroup>
    <PackageVersion Include="Ardalis.Specification" Version="7.0.0" />
    <PackageVersion Include="Ardalis.Specification.EntityFrameworkCore" Version="7.0.0" />
    <PackageVersion Include="Correlate.AspNetCore" Version="5.0.0" />
    <PackageVersion Include="Correlate.DependencyInjection" Version="5.0.0" />
    <PackageVersion Include="coverlet.collector" Version="6.0.0" />
    <PackageVersion Include="coverlet.msbuild" Version="6.0.0" />
<<<<<<< HEAD
    <PackageVersion Include="FastEndpoints" Version="5.17.1.1" />
    <PackageVersion Include="FastEndpoints.Swagger" Version="5.18.0" />
=======
    <PackageVersion Include="FastEndpoints" Version="5.18.0" />
    <PackageVersion Include="FastEndpoints.Swagger" Version="5.17.1.1" />
>>>>>>> 9f99f73a
    <PackageVersion Include="FluentAssertions" Version="6.12.0" />
    <PackageVersion Include="FluentAssertions.Analyzers" Version="0.24.0" />
    <PackageVersion Include="FluentValidation" Version="11.7.1" />
    <PackageVersion Include="FluentValidation.DependencyInjectionExtensions" Version="11.7.1" />
    <PackageVersion Include="Fluxor.Blazor.Web.ReduxDevTools" Version="5.9.1" />
    <PackageVersion Include="Mapster" Version="7.4.0" />
    <PackageVersion Include="Mapster.DependencyInjection" Version="1.0.1" />
    <PackageVersion Include="MediatR" Version="12.1.1" />
    <PackageVersion Include="Microsoft.AspNetCore.Components.WebAssembly" Version="7.0.11" />
    <PackageVersion Include="Microsoft.AspNetCore.Components.WebAssembly.DevServer" Version="7.0.11" />
    <PackageVersion Include="Microsoft.AspNetCore.Components.WebAssembly.Server" Version="7.0.11" />
    <PackageVersion Include="Microsoft.AspNetCore.Diagnostics.EntityFrameworkCore" Version="7.0.11" />
    <PackageVersion Include="Microsoft.AspNetCore.Http.Abstractions" Version="2.2.0" />
    <PackageVersion Include="Microsoft.AspNetCore.Mvc.Testing" Version="7.0.11" />
    <PackageVersion Include="Microsoft.AspNetCore.OpenApi" Version="7.0.11" />
    <PackageVersion Include="Microsoft.AspNetCore.SignalR.Client" Version="7.0.11" />
    <PackageVersion Include="Microsoft.CodeAnalysis.NetAnalyzers" Version="7.0.4" />
    <PackageVersion Include="Microsoft.EntityFrameworkCore" Version="7.0.11" />
    <PackageVersion Include="Microsoft.EntityFrameworkCore.SqlServer" Version="7.0.11" />
    <PackageVersion Include="Microsoft.EntityFrameworkCore.Tools" Version="7.0.11" />
    <PackageVersion Include="Microsoft.Extensions.Configuration.Binder" Version="7.0.4" />
    <PackageVersion Include="Microsoft.Extensions.Diagnostics.HealthChecks.EntityFrameworkCore" Version="7.0.11" />
    <PackageVersion Include="Microsoft.Extensions.DependencyModel" Version="7.0.0" />
    <PackageVersion Include="Microsoft.Extensions.Hosting.Abstractions" Version="7.0.0" />
    <PackageVersion Include="Microsoft.Extensions.Http" Version="7.0.0" />
    <PackageVersion Include="Microsoft.NET.Test.Sdk" Version="17.7.2" />
    <PackageVersion Include="Microsoft.SourceLink.GitHub" Version="1.1.1" />
    <PackageVersion Include="Microsoft.VisualStudio.Azure.Containers.Tools.Targets" Version="1.19.5" />
    <PackageVersion Include="MudBlazor" Version="6.10.0" />
    <PackageVersion Include="Respawn" Version="6.1.0" />
    <PackageVersion Include="Serilog" Version="3.0.1" />
    <PackageVersion Include="Serilog.AspNetCore" Version="7.0.0" />
    <PackageVersion Include="Serilog.AspNetCore.Ingestion" Version="1.0.0-dev-00032" />
    <PackageVersion Include="Serilog.Enrichers.Environment" Version="2.2.0" />
    <PackageVersion Include="Serilog.Enrichers.Process" Version="2.0.2" />
    <PackageVersion Include="Serilog.Enrichers.Thread" Version="3.1.0" />
    <PackageVersion Include="Serilog.Extensions.Logging" Version="7.0.0" />
    <PackageVersion Include="Serilog.Sinks.BrowserConsole" Version="2.0.0-dev-00057" />
    <PackageVersion Include="Serilog.Sinks.BrowserHttp" Version="1.0.0-dev-00032" />
    <PackageVersion Include="Serilog.Sinks.Console" Version="4.1.0" />
    <PackageVersion Include="Serilog.Sinks.Seq" Version="5.2.2" />
    <PackageVersion Include="Serilog.Sinks.Trace" Version="3.0.0" />
    <PackageVersion Include="SerilogAnalyzer" Version="0.15.0" />
    <PackageVersion Include="SerilogMetrics" Version="2.1.0" />
    <PackageVersion Include="StyleCop.Analyzers" Version="1.1.118" />
    <PackageVersion Include="Swashbuckle.AspNetCore" Version="6.5.0" />
    <PackageVersion Include="TestStack.BDDfy" Version="4.3.2" />
    <PackageVersion Include="xunit" Version="2.5.1" />
    <PackageVersion Include="xunit.analyzers" Version="1.3.0" />
    <PackageVersion Include="xunit.core" Version="2.5.1" />
    <PackageVersion Include="xunit.extensibility.core" Version="2.5.1" />
    <PackageVersion Include="xunit.runner.visualstudio" Version="2.5.1" />
  </ItemGroup>
</Project><|MERGE_RESOLUTION|>--- conflicted
+++ resolved
@@ -10,13 +10,8 @@
     <PackageVersion Include="Correlate.DependencyInjection" Version="5.0.0" />
     <PackageVersion Include="coverlet.collector" Version="6.0.0" />
     <PackageVersion Include="coverlet.msbuild" Version="6.0.0" />
-<<<<<<< HEAD
-    <PackageVersion Include="FastEndpoints" Version="5.17.1.1" />
+    <PackageVersion Include="FastEndpoints" Version="5.18.0" />
     <PackageVersion Include="FastEndpoints.Swagger" Version="5.18.0" />
-=======
-    <PackageVersion Include="FastEndpoints" Version="5.18.0" />
-    <PackageVersion Include="FastEndpoints.Swagger" Version="5.17.1.1" />
->>>>>>> 9f99f73a
     <PackageVersion Include="FluentAssertions" Version="6.12.0" />
     <PackageVersion Include="FluentAssertions.Analyzers" Version="0.24.0" />
     <PackageVersion Include="FluentValidation" Version="11.7.1" />
