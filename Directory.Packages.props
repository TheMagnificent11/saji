<?xml version="1.0" encoding="utf-8"?>
<Project xmlns="http://schemas.microsoft.com/developer/msbuild/2003">
  <PropertyGroup>
    <ManagePackageVersionsCentrally>true</ManagePackageVersionsCentrally>
  </PropertyGroup>
  <ItemGroup>
    <PackageVersion Include="Ardalis.Specification" Version="7.0.0" />
    <PackageVersion Include="Ardalis.Specification.EntityFrameworkCore" Version="7.0.0" />
<<<<<<< HEAD
    <PackageVersion Include="Correlate.AspNetCore" Version="5.0.0" />
    <PackageVersion Include="Correlate.DependencyInjection" Version="5.2.0" />
=======
    <PackageVersion Include="Correlate.AspNetCore" Version="5.2.0" />
    <PackageVersion Include="Correlate.DependencyInjection" Version="5.0.0" />
>>>>>>> 3d79f65e
    <PackageVersion Include="coverlet.collector" Version="6.0.0" />
    <PackageVersion Include="coverlet.msbuild" Version="6.0.0" />
    <PackageVersion Include="FastEndpoints" Version="5.18.0" />
    <PackageVersion Include="FastEndpoints.Swagger" Version="5.18.0" />
    <PackageVersion Include="FluentAssertions" Version="6.12.0" />
    <PackageVersion Include="FluentAssertions.Analyzers" Version="0.24.0" />
    <PackageVersion Include="FluentValidation" Version="11.7.1" />
    <PackageVersion Include="FluentValidation.DependencyInjectionExtensions" Version="11.7.1" />
    <PackageVersion Include="Fluxor.Blazor.Web.ReduxDevTools" Version="5.9.1" />
    <PackageVersion Include="Mapster" Version="7.4.0" />
    <PackageVersion Include="Mapster.DependencyInjection" Version="1.0.1" />
    <PackageVersion Include="MediatR" Version="12.1.1" />
    <PackageVersion Include="Microsoft.AspNetCore.Components.WebAssembly" Version="7.0.11" />
    <PackageVersion Include="Microsoft.AspNetCore.Components.WebAssembly.DevServer" Version="7.0.11" />
    <PackageVersion Include="Microsoft.AspNetCore.Components.WebAssembly.Server" Version="7.0.11" />
    <PackageVersion Include="Microsoft.AspNetCore.Diagnostics.EntityFrameworkCore" Version="7.0.11" />
    <PackageVersion Include="Microsoft.AspNetCore.Http.Abstractions" Version="2.2.0" />
    <PackageVersion Include="Microsoft.AspNetCore.Mvc.Testing" Version="7.0.11" />
    <PackageVersion Include="Microsoft.AspNetCore.OpenApi" Version="7.0.11" />
    <PackageVersion Include="Microsoft.AspNetCore.SignalR.Client" Version="7.0.11" />
    <PackageVersion Include="Microsoft.CodeAnalysis.NetAnalyzers" Version="7.0.4" />
    <PackageVersion Include="Microsoft.EntityFrameworkCore" Version="7.0.11" />
    <PackageVersion Include="Microsoft.EntityFrameworkCore.SqlServer" Version="7.0.11" />
    <PackageVersion Include="Microsoft.EntityFrameworkCore.Tools" Version="7.0.11" />
    <PackageVersion Include="Microsoft.Extensions.Configuration.Binder" Version="7.0.4" />
    <PackageVersion Include="Microsoft.Extensions.Diagnostics.HealthChecks.EntityFrameworkCore" Version="7.0.11" />
    <PackageVersion Include="Microsoft.Extensions.DependencyModel" Version="7.0.0" />
    <PackageVersion Include="Microsoft.Extensions.Hosting.Abstractions" Version="7.0.0" />
    <PackageVersion Include="Microsoft.Extensions.Http" Version="7.0.0" />
    <PackageVersion Include="Microsoft.NET.Test.Sdk" Version="17.7.2" />
    <PackageVersion Include="Microsoft.SourceLink.GitHub" Version="1.1.1" />
    <PackageVersion Include="Microsoft.VisualStudio.Azure.Containers.Tools.Targets" Version="1.19.5" />
    <PackageVersion Include="MudBlazor" Version="6.10.0" />
    <PackageVersion Include="Respawn" Version="6.1.0" />
    <PackageVersion Include="Serilog" Version="3.0.1" />
    <PackageVersion Include="Serilog.AspNetCore" Version="7.0.0" />
    <PackageVersion Include="Serilog.AspNetCore.Ingestion" Version="1.0.0-dev-00032" />
    <PackageVersion Include="Serilog.Enrichers.Environment" Version="2.2.0" />
    <PackageVersion Include="Serilog.Enrichers.Process" Version="2.0.2" />
    <PackageVersion Include="Serilog.Enrichers.Thread" Version="3.1.0" />
    <PackageVersion Include="Serilog.Extensions.Logging" Version="7.0.0" />
    <PackageVersion Include="Serilog.Sinks.BrowserConsole" Version="2.0.0-dev-00057" />
    <PackageVersion Include="Serilog.Sinks.BrowserHttp" Version="1.0.0-dev-00032" />
    <PackageVersion Include="Serilog.Sinks.Console" Version="4.1.0" />
    <PackageVersion Include="Serilog.Sinks.Seq" Version="5.2.2" />
    <PackageVersion Include="Serilog.Sinks.Trace" Version="3.0.0" />
    <PackageVersion Include="SerilogAnalyzer" Version="0.15.0" />
    <PackageVersion Include="SerilogMetrics" Version="2.1.0" />
    <PackageVersion Include="StyleCop.Analyzers" Version="1.1.118" />
    <PackageVersion Include="Swashbuckle.AspNetCore" Version="6.5.0" />
    <PackageVersion Include="TestStack.BDDfy" Version="4.3.2" />
    <PackageVersion Include="xunit" Version="2.5.1" />
    <PackageVersion Include="xunit.analyzers" Version="1.3.0" />
    <PackageVersion Include="xunit.core" Version="2.5.1" />
    <PackageVersion Include="xunit.extensibility.core" Version="2.5.1" />
    <PackageVersion Include="xunit.runner.visualstudio" Version="2.5.1" />
  </ItemGroup>
</Project><|MERGE_RESOLUTION|>--- conflicted
+++ resolved
@@ -6,13 +6,8 @@
   <ItemGroup>
     <PackageVersion Include="Ardalis.Specification" Version="7.0.0" />
     <PackageVersion Include="Ardalis.Specification.EntityFrameworkCore" Version="7.0.0" />
-<<<<<<< HEAD
-    <PackageVersion Include="Correlate.AspNetCore" Version="5.0.0" />
+    <PackageVersion Include="Correlate.AspNetCore" Version="5.2.0" />
     <PackageVersion Include="Correlate.DependencyInjection" Version="5.2.0" />
-=======
-    <PackageVersion Include="Correlate.AspNetCore" Version="5.2.0" />
-    <PackageVersion Include="Correlate.DependencyInjection" Version="5.0.0" />
->>>>>>> 3d79f65e
     <PackageVersion Include="coverlet.collector" Version="6.0.0" />
     <PackageVersion Include="coverlet.msbuild" Version="6.0.0" />
     <PackageVersion Include="FastEndpoints" Version="5.18.0" />
