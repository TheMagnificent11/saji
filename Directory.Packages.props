<?xml version="1.0" encoding="utf-8"?>
<Project xmlns="http://schemas.microsoft.com/developer/msbuild/2003">
  <PropertyGroup>
    <ManagePackageVersionsCentrally>true</ManagePackageVersionsCentrally>
  </PropertyGroup>
  <ItemGroup>
    <PackageVersion Include="Correlate.AspNetCore" Version="4.0.0" />
    <PackageVersion Include="coverlet.collector" Version="6.0.0" />
    <PackageVersion Include="coverlet.msbuild" Version="6.0.0" />
    <PackageVersion Include="FluentAssertions" Version="6.12.0" />
<<<<<<< HEAD
    <PackageVersion Include="FluentAssertions.Analyzers" Version="0.24.0" />
    <PackageVersion Include="FluentValidation" Version="11.5.2" />
=======
    <PackageVersion Include="FluentAssertions.Analyzers" Version="0.23.1" />
    <PackageVersion Include="FluentValidation" Version="11.7.1" />
>>>>>>> 7f8d8cfd
    <PackageVersion Include="FluentValidation.DependencyInjectionExtensions" Version="11.7.1" />
    <PackageVersion Include="Fluxor.Blazor.Web.ReduxDevTools" Version="5.9.0" />
    <PackageVersion Include="Mapster" Version="7.3.0" />
    <PackageVersion Include="Mapster.DependencyInjection" Version="1.0.0" />
    <PackageVersion Include="MediatR" Version="12.1.1" />
    <PackageVersion Include="Microsoft.AspNetCore.Components.WebAssembly" Version="7.0.10" />
    <PackageVersion Include="Microsoft.AspNetCore.Components.WebAssembly.DevServer" Version="7.0.10" />
    <PackageVersion Include="Microsoft.AspNetCore.Components.WebAssembly.Server" Version="7.0.10" />
    <PackageVersion Include="Microsoft.AspNetCore.Diagnostics.EntityFrameworkCore" Version="7.0.10" />
    <PackageVersion Include="Microsoft.AspNetCore.Http.Abstractions" Version="2.2.0" />
    <PackageVersion Include="Microsoft.AspNetCore.Mvc.Testing" Version="7.0.10" />
    <PackageVersion Include="Microsoft.AspNetCore.OpenApi" Version="7.0.10" />
    <PackageVersion Include="Microsoft.AspNetCore.SignalR.Client" Version="7.0.10" />
    <PackageVersion Include="Microsoft.CodeAnalysis.NetAnalyzers" Version="7.0.4" />
    <PackageVersion Include="Microsoft.EntityFrameworkCore" Version="7.0.10" />
    <PackageVersion Include="Microsoft.EntityFrameworkCore.SqlServer" Version="7.0.10" />
    <PackageVersion Include="Microsoft.EntityFrameworkCore.Tools" Version="7.0.10" />
    <PackageVersion Include="Microsoft.Extensions.Configuration.Binder" Version="7.0.4" />
    <PackageVersion Include="Microsoft.Extensions.Diagnostics.HealthChecks.EntityFrameworkCore" Version="7.0.10" />
    <PackageVersion Include="Microsoft.Extensions.DependencyModel" Version="7.0.0" />
    <PackageVersion Include="Microsoft.Extensions.Hosting.Abstractions" Version="7.0.0" />
    <PackageVersion Include="Microsoft.NET.Test.Sdk" Version="17.7.1" />
    <PackageVersion Include="Microsoft.SourceLink.GitHub" Version="1.1.1" />
    <PackageVersion Include="Microsoft.VisualStudio.Azure.Containers.Tools.Targets" Version="1.19.5" />
    <PackageVersion Include="MudBlazor" Version="6.9.0" />
    <PackageVersion Include="Respawn" Version="6.1.0" />
    <PackageVersion Include="Serilog" Version="3.0.1" />
    <PackageVersion Include="Serilog.AspNetCore" Version="7.0.0" />
    <PackageVersion Include="Serilog.AspNetCore.Ingestion" Version="1.0.0-dev-00032" />
    <PackageVersion Include="Serilog.Enrichers.Environment" Version="2.2.0" />
    <PackageVersion Include="Serilog.Enrichers.Process" Version="2.0.2" />
    <PackageVersion Include="Serilog.Enrichers.Thread" Version="3.1.0" />
    <PackageVersion Include="Serilog.Extensions.Logging" Version="7.0.0" />
    <!-- For Blazor WASM - not currently used -->
    <PackageVersion Include="Serilog.Sinks.BrowserHttp" Version="1.0.0-dev-00032" />
    <PackageVersion Include="Serilog.Sinks.Console" Version="4.1.0" />
    <PackageVersion Include="Serilog.Sinks.Seq" Version="5.2.2" />
    <PackageVersion Include="Serilog.Sinks.Trace" Version="3.0.0" />
    <PackageVersion Include="SerilogAnalyzer" Version="0.15.0" />
    <PackageVersion Include="SerilogMetrics" Version="2.1.0" />
    <PackageVersion Include="StyleCop.Analyzers" Version="1.1.118" />
    <PackageVersion Include="Swashbuckle.AspNetCore" Version="6.5.0" />
    <PackageVersion Include="TestStack.BDDfy" Version="4.3.2" />
    <PackageVersion Include="xunit" Version="2.5.0" />
    <PackageVersion Include="xunit.analyzers" Version="1.2.0" />
    <PackageVersion Include="xunit.core" Version="2.5.0" />
    <PackageVersion Include="xunit.extensibility.core" Version="2.5.0" />
    <PackageVersion Include="xunit.runner.visualstudio" Version="2.5.0" />
  </ItemGroup>
</Project><|MERGE_RESOLUTION|>--- conflicted
+++ resolved
@@ -8,13 +8,8 @@
     <PackageVersion Include="coverlet.collector" Version="6.0.0" />
     <PackageVersion Include="coverlet.msbuild" Version="6.0.0" />
     <PackageVersion Include="FluentAssertions" Version="6.12.0" />
-<<<<<<< HEAD
     <PackageVersion Include="FluentAssertions.Analyzers" Version="0.24.0" />
-    <PackageVersion Include="FluentValidation" Version="11.5.2" />
-=======
-    <PackageVersion Include="FluentAssertions.Analyzers" Version="0.23.1" />
     <PackageVersion Include="FluentValidation" Version="11.7.1" />
->>>>>>> 7f8d8cfd
     <PackageVersion Include="FluentValidation.DependencyInjectionExtensions" Version="11.7.1" />
     <PackageVersion Include="Fluxor.Blazor.Web.ReduxDevTools" Version="5.9.0" />
     <PackageVersion Include="Mapster" Version="7.3.0" />
