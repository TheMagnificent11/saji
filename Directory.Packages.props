--- conflicted
+++ resolved
@@ -8,17 +8,10 @@
     <PackageVersion Include="Ardalis.Specification.EntityFrameworkCore" Version="8.0.0" />
     <PackageVersion Include="Correlate.AspNetCore" Version="5.2.0" />
     <PackageVersion Include="Correlate.DependencyInjection" Version="5.2.0" />
-<<<<<<< HEAD
-    <PackageVersion Include="coverlet.collector" Version="6.0.0" />
+    <PackageVersion Include="coverlet.collector" Version="6.0.2" />
     <PackageVersion Include="coverlet.msbuild" Version="6.0.2" />
-    <PackageVersion Include="FastEndpoints" Version="5.24.0" />
-    <PackageVersion Include="FastEndpoints.Swagger" Version="5.24.0" />
-=======
-    <PackageVersion Include="coverlet.collector" Version="6.0.2" />
-    <PackageVersion Include="coverlet.msbuild" Version="6.0.1" />
     <PackageVersion Include="FastEndpoints" Version="5.25.0" />
     <PackageVersion Include="FastEndpoints.Swagger" Version="5.25.0" />
->>>>>>> cdd87322
     <PackageVersion Include="FluentAssertions" Version="6.12.0" />
     <PackageVersion Include="FluentAssertions.Analyzers" Version="0.30.0" />
     <PackageVersion Include="FluentValidation" Version="11.9.1" />
